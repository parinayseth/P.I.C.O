import json
import logging
import pandas as pd

import faiss
from sentence_transformers import SentenceTransformer
from app.db.helpers import store_qna_response
from app.services.ai_services.gemini_services import gemini_call_flash_2
from prompts.system_prompts import followup_qna, get_validation_prompt, patient_info
from app.services.ai_services.resources import faiss_index, embedding_model, med_mcqa_df


logger = logging.getLogger(__name__)

MAX_TRIES = 3
async def get_followup_questions_ai(qna):
    try:
        questioning_prompt = followup_qna()
        qna_string = ""
        for question, answer in qna.items():
            qna_string += f"'question': '{question}' \n 'Answer': '{answer}'\n"

        
        
        text_list, status = await gemini_call_flash_2(system_prompt=questioning_prompt, user_prompt=qna_string, user_feedback=None, model_name="gemini-2.0-flash-001")
        logger.info(f"Gemini response: {text_list}")
        
        formatted_list = await extract_response_from_delimeters(text_list, extraction_key="json")
        if formatted_list is None:
            logger.error("Failed to extract JSON response from Gemini API.")
            return "Error extracting JSON response", 500
        formatted_json = json.loads(formatted_list)
        
        logger.info(f"Formatted follow-up questions: {formatted_list}")
        return formatted_json, 200

    except Exception as e:
        logger.error(f"An error occurred while processing the request: {e}")
        return "Error processing the request", 500
    
    
async def format_followup_qna_response(text_list):
    try:
        questions = []
        for text in text_list:
            if '$$$' in text:
                parts = text.split('$$$')
                if len(parts) > 1:
                    questions_part = parts[1].strip()
                    questions_list = questions_part.split('\n')
                    for question in questions_list:
                        question = question.strip()
                        if question:
                            questions.append(question)
        return questions
    except Exception as e:
        logger.error(f"An error occurred while extracting questions: {e}")
        return []
    
async def extract_response_from_delimeters(ai_response, extraction_key="response"):
        """
        Extract the response from the response string.
        Parameters: ai_response (str): The response string.
        Returns: response (str): The extracted response content.
        """
        json_code_start = f"```{extraction_key}"
        json_code_end = "```"
        start_index = ai_response.find(json_code_start) + len(json_code_start)
        end_index = ai_response.find(json_code_end, start_index)

        if start_index != -1 and end_index != -1:
            json_response = ai_response[start_index:end_index].strip()
            # print(f"Extracted JSON response: {json_response}")
            return json_response
        else:
            return None
        
        
async def get_patient_summary(user_id, qna, doc_summary, department_selected,db_collection):
    try:
        data = {"qna": qna}
        goal = await extract_and_format_qna(qna)
        logger.info(f"Goal: {goal}")
        # information = "Relevant documents from the Vector database including previous case studies and medical guidelines on hypertension and headaches"  # TODO: Adding Vector DB Function
        about = "\n".join([f"Question: {question}\nAnswer: {answer}\n" for question, answer in qna.items()])
        logger.info(f"About: {about}")
        information = await query_answer([goal])
        logger.info(f"Information: {information}")
        
        
        system_prompt = patient_info()
        user_prompt = f"\nGenerate a summary diagnosis based upon these {goal}, {about}, {doc_summary}, {information}"
        ai_response, status = await gemini_call_flash_2(system_prompt=system_prompt, user_prompt=user_prompt, user_feedback=None, model_name="gemini-2.0-flash-001")
        logger.info(f"AI Response: {ai_response}")

        
        validation_sytem_prompt = get_validation_prompt(ai_response, goal, about, doc_summary, information)
        validation_result, status = await gemini_call_flash_2(system_prompt=validation_sytem_prompt, user_prompt=ai_response, user_feedback=None, model_name="gemini-2.0-flash-001")
        logger.info(f"Validation Result: {validation_result}")
        
        confidence_score = await extract_confidence_score(validation_result)
        logger.info(f"Confidence Score: {confidence_score}")

        store_response, status_code = await store_qna_response(user_id, qna, ai_response, confidence_score, department_selected, db_collection)
        if status_code != 200:
            logger.error(f"Failed to store QnA response: {store_response}")
            return "Error storing QnA response", 500
        
        # ai_response = ""
        return ai_response, store_response, 200

    except Exception as e:
        logger.error(f"An error occurred while processing AI response: {e}")
        return "Error processing AI response", 500


async def extract_confidence_score(validation_result):
    try:
        start = validation_result.find("$$$")
        end = validation_result.find("$$$", start + 3)
        if start != -1 and end != -1:
            score = validation_result[start + 3:end]
            return score.strip()
        else:
            raise ValueError("Confidence score delimiters not found in the validation result.")
    except Exception as e:
        logger.error(f"An error occurred while extracting the confidence score: {e}")
        return "0"  # Return a default score or handle appropriately

async def extract_and_format_qna(json_data):
    try:
        keys_to_include = [
            "Purpose of Visit",
            "What is your age and Sex?",
            "What are your main symptoms and for how long you have been experiencing?",
            "Are you currently taking any medications? If so, what are they?",
            "Are there any hereditary conditions in your family?",
            "Do you have any known allergies?"
        ]
        complete_string = ""
        for key in keys_to_include:
            complete_string += f"{key} : {json_data[key]} "
        
        return complete_string

    except Exception as e:
        print(f"An error occurred while extracting and formatting Q&A: {e}")
        return [], ""
    
    
# faiss_output = "embeddings/KnowledgeBase.faiss"
# csv_output = "embeddings/MedMCQA_Combined_DF.csv"
# index_path = faiss_output
# index = faiss.read_index(index_path)
# Embeddingmodel = SentenceTransformer("hkunlp/instructor-xl")
# MedMCQA_Combined_DF = pd.read_csv(csv_output)
# index = faiss.read_index(index_path)

async def query_answer(query):
    try:
        # Use the globally loaded resources
        query_embedding = embedding_model.encode([query])[0].reshape(1, -1)
        top_k = 3
        scores, index_vals = faiss_index.search(query_embedding, top_k)
        
        return med_mcqa_df['question_exp'].loc[list(index_vals[0])].to_list()
    except Exception as e:
        logger.error(f"An error occurred while querying the answer: {e}")
        return []
    
async def hyde_query_answer(query):
    """
    Implements the Hypothetical Document Embeddings (HyDE) RAG approach.
    This method:
    1. Generates a hypothetical document that would answer the query
    2. Uses that synthetic document for embedding and retrieval instead of the original query
    3. Returns the retrieved documents
    
    Args:
        query (list): List containing the user query
    
    Returns:
        list: Retrieved documents from the knowledge base
    """
    try:
        global Embeddingmodel, MedMCQA_Combined_DF, index
        
        # Step 1: Generate a hypothetical document using Gemini
        system_prompt = """You are a medical professional tasked with creating a detailed response that would answer the following medical query. 
        Create a comprehensive and informative response that covers the key medical aspects of this query.
        Focus on providing factual information that would be useful for retrieval from a medical knowledge base.
        Keep your response focused and relevant to the query."""
        
        user_prompt = query[0] if isinstance(query, list) else query
        
        hypothetical_doc, status = await gemini_call_flash_2(
            system_prompt=system_prompt, 
            user_prompt=user_prompt, 
            user_feedback=None, 
            model_name="gemini-2.0-flash-001",
            temp = 0.7
            )
        
        logger.info(f"Generated hypothetical document: {hypothetical_doc}")
        
        if status != 200 or not hypothetical_doc:
            logger.warning("Failed to generate hypothetical document, falling back to original query")
            return await query_answer(query)
        
        # Step 2: Embed the hypothetical document instead of the original query
        hypothetical_embedding = Embeddingmodel.encode([hypothetical_doc])
        
        # Step 3: Retrieve relevant documents using the hypothetical embedding
        top_k = 5 
        scores, index_vals = index.search(hypothetical_embedding, top_k)
        
        # Step 4: Filter results to return most relevant
        retrieved_docs = MedMCQA_Combined_DF['question_exp'].loc[list(index_vals[0])].to_list()
        
        logger.info(f"HyDE RAG retrieved {len(retrieved_docs)} documents")
        
        return retrieved_docs[:3]  # Return top 3 to maintain consistency with original query_answer
    
    except Exception as e:
        logger.error(f"An error occurred in hyde_query_answer: {e}")
        logger.info("Falling back to standard query_answer method")
        return await query_answer(query)

# Updated get_patient_summary function that uses hyde_query_answer
async def get_patient_summary_with_hyde(user_id, qna, doc_summary, department_selected, db_collection, use_hyde=True):
    try:
        data = {"qna": qna}
        goal = await extract_and_format_qna(qna)
        logger.info(f"Goal: {goal}")
        
        about = "\n".join([f"Question: {question}\nAnswer: {answer}\n" for question, answer in qna.items()])
        logger.info(f"About: {about}")
        
        # Use Hyde RAG or standard RAG based on the parameter
        if use_hyde:
            information = await hyde_query_answer([goal])
            logger.info(f"Hyde RAG Information: {information}")
        else:
            information = await query_answer([goal])
            logger.info(f"Standard RAG Information: {information}")
        
        system_prompt = patient_info()
        user_prompt = f"\nGenerate a summary diagnosis based upon these {goal}, {about}, {doc_summary}, {information}"
        ai_response, status = await gemini_call_flash_2(
            system_prompt=system_prompt, 
            user_prompt=user_prompt, 
            user_feedback=None, 
            model_name="gemini-2.0-flash-001"
        )
        logger.info(f"AI Response: {ai_response}")

        validation_system_prompt = get_validation_prompt(ai_response, goal, about, doc_summary, information)
        validation_result, status = await gemini_call_flash_2(
            system_prompt=validation_system_prompt, 
            user_prompt=ai_response, 
            user_feedback=None, 
            model_name="gemini-2.0-flash-001"
        )
        logger.info(f"Validation Result: {validation_result}")
        
        confidence_score = await extract_confidence_score(validation_result)
        logger.info(f"Confidence Score: {confidence_score}")

        store_response, status_code = await store_qna_response(
            user_id, 
            qna, 
            ai_response, 
            confidence_score, 
            department_selected, 
            db_collection,
            retrieval_method="hyde_rag" if use_hyde else "standard_rag"  # Store which method was used
        )
        
        if status_code != 200:
            logger.error(f"Failed to store QnA response: {store_response}")
            return "Error storing QnA response", 500
        
        return ai_response, store_response, 200

    except Exception as e:
<<<<<<< HEAD
=======
        print(f"An error occurred while querying the answer: {e}")
        return []
    
async def hyde_query_answer(query):
    """
    Implements the Hypothetical Document Embeddings (HyDE) RAG approach.
    This method:
    1. Generates a hypothetical document that would answer the query
    2. Uses that synthetic document for embedding and retrieval instead of the original query
    3. Returns the retrieved documents
    
    Args:
        query (list): List containing the user query
    
    Returns:
        list: Retrieved documents from the knowledge base
    """
    try:
        global Embeddingmodel, MedMCQA_Combined_DF, index
        
        # Step 1: Generate a hypothetical document using Gemini
        system_prompt = """You are a medical professional tasked with creating a detailed response that would answer the following medical query. 
        Create a comprehensive and informative response that covers the key medical aspects of this query.
        Focus on providing factual information that would be useful for retrieval from a medical knowledge base.
        Keep your response focused and relevant to the query."""
        
        user_prompt = query[0] if isinstance(query, list) else query
        
        hypothetical_doc, status = await gemini_call_flash_2(
            system_prompt=system_prompt, 
            user_prompt=user_prompt, 
            user_feedback=None, 
            model_name="gemini-2.0-flash-001",
            temp = 0.7
            )
        
        logger.info(f"Generated hypothetical document: {hypothetical_doc}")
        
        if status != 200 or not hypothetical_doc:
            logger.warning("Failed to generate hypothetical document, falling back to original query")
            return await query_answer(query)
        
        # Step 2: Embed the hypothetical document instead of the original query
        hypothetical_embedding = Embeddingmodel.encode([hypothetical_doc])
        
        # Step 3: Retrieve relevant documents using the hypothetical embedding
        top_k = 5 
        scores, index_vals = index.search(hypothetical_embedding, top_k)
        
        # Step 4: Filter results to return most relevant
        retrieved_docs = MedMCQA_Combined_DF['question_exp'].loc[list(index_vals[0])].to_list()
        
        logger.info(f"HyDE RAG retrieved {len(retrieved_docs)} documents")
        
        return retrieved_docs[:3]  # Return top 3 to maintain consistency with original query_answer
    
    except Exception as e:
        logger.error(f"An error occurred in hyde_query_answer: {e}")
        logger.info("Falling back to standard query_answer method")
        return await query_answer(query)

# Updated get_patient_summary function that uses hyde_query_answer
async def get_patient_summary_with_hyde(user_id, qna, doc_summary, department_selected, db_collection, use_hyde=True):
    try:
        data = {"qna": qna}
        goal = await extract_and_format_qna(qna)
        logger.info(f"Goal: {goal}")
        
        about = "\n".join([f"Question: {question}\nAnswer: {answer}\n" for question, answer in qna.items()])
        logger.info(f"About: {about}")
        
        # Use Hyde RAG or standard RAG based on the parameter
        if use_hyde:
            information = await hyde_query_answer([goal])
            logger.info(f"Hyde RAG Information: {information}")
        else:
            information = await query_answer([goal])
            logger.info(f"Standard RAG Information: {information}")
        
        system_prompt = patient_info()
        user_prompt = f"\nGenerate a summary diagnosis based upon these {goal}, {about}, {doc_summary}, {information}"
        ai_response, status = await gemini_call_flash_2(
            system_prompt=system_prompt, 
            user_prompt=user_prompt, 
            user_feedback=None, 
            model_name="gemini-2.0-flash-001"
        )
        logger.info(f"AI Response: {ai_response}")

        validation_system_prompt = get_validation_prompt(ai_response, goal, about, doc_summary, information)
        validation_result, status = await gemini_call_flash_2(
            system_prompt=validation_system_prompt, 
            user_prompt=ai_response, 
            user_feedback=None, 
            model_name="gemini-2.0-flash-001"
        )
        logger.info(f"Validation Result: {validation_result}")
        
        confidence_score = await extract_confidence_score(validation_result)
        logger.info(f"Confidence Score: {confidence_score}")

        store_response, status_code = await store_qna_response(
            user_id, 
            qna, 
            ai_response, 
            confidence_score, 
            department_selected, 
            db_collection,
            retrieval_method="hyde_rag" if use_hyde else "standard_rag"  # Store which method was used
        )
        
        if status_code != 200:
            logger.error(f"Failed to store QnA response: {store_response}")
            return "Error storing QnA response", 500
        
        return ai_response, store_response, 200

    except Exception as e:
>>>>>>> 4569db66
        logger.error(f"An error occurred while processing AI response: {e}")
        return "Error processing AI response", 500
    <|MERGE_RESOLUTION|>--- conflicted
+++ resolved
@@ -283,8 +283,6 @@
         return ai_response, store_response, 200
 
     except Exception as e:
-<<<<<<< HEAD
-=======
         print(f"An error occurred while querying the answer: {e}")
         return []
     
@@ -403,7 +401,6 @@
         return ai_response, store_response, 200
 
     except Exception as e:
->>>>>>> 4569db66
         logger.error(f"An error occurred while processing AI response: {e}")
         return "Error processing AI response", 500
     